--- conflicted
+++ resolved
@@ -1,4 +1,3 @@
-<<<<<<< HEAD
 # Advanced Job Scheduling in pgAgent
 
 ## Overview
@@ -79,17 +78,67 @@
 ### 2. Backend Implementation
 
 - Enhanced scheduling logic in `pga_next_schedule` function:
+
   ```sql
-  -- Finding current occurrence
-  occurrence := 0;
-  curr_date := date_trunc('MONTH', nextrun);
-  WHILE curr_date <= nextrun LOOP
-    IF date_part('DOW', curr_date) = date_part('DOW', nextrun) THEN
-      occurrence := occurrence + 1;
-    END IF;
-    curr_date := curr_date + INTERVAL '1 Day';
+  -- Check for occurrence
+  gotit := FALSE;
+  FOR i IN 1 .. 5 LOOP
+      IF jscoccurrence[i] = TRUE THEN
+          gotit := TRUE;
+          EXIT;
+      END IF;
   END LOOP;
+
+  IF gotit = TRUE THEN
+      -- finding current occurrence
+      occurrence := 0; -- Reset occurrence counter before calculation
+      curr_date := date_trunc(''MONTH'', nextrun);
+      WHILE curr_date <= nextrun LOOP
+          IF date_part(''DOW'', curr_date) = date_part(''DOW'', nextrun) THEN
+              occurrence := occurrence + 1;
+          END IF;
+          curr_date := curr_date + INTERVAL ''1 Day'';
+      END LOOP;
+      -- is it the correct occurrence?
+      IF jscoccurrence[occurrence] = TRUE THEN
+          -- Check for exceptions
+          SELECT INTO d jexid FROM pgagent.pga_exception WHERE jexscid = jscid AND ((jexdate = nextrun::date AND jextime = nextrun::time) OR (jexdate = nextrun::date AND jextime IS NULL) OR (jexdate IS NULL AND jextime = nextrun::time));
+          IF FOUND THEN
+              -- Nuts - found an exception. Increment the time and try again
+              runafter := nextrun + INTERVAL ''1 Minute'';
+              bingo := FALSE;
+              minutetweak := TRUE;
+              daytweak := FALSE;
+          ELSE
+              bingo := TRUE;
+          END IF;
+      ELSE
+          -- We''re on the wrong occurrence of week day - increment a day and try again.
+          runafter := nextrun + INTERVAL ''1 Day'';
+          bingo := FALSE;
+          minutetweak := FALSE;
+          daytweak := TRUE;
+      END IF;
+  ELSE
+      -- Check for exceptions
+      SELECT INTO d jexid FROM pgagent.pga_exception WHERE jexscid = jscid AND ((jexdate = nextrun::date AND jextime = nextrun::time) OR (jexdate = nextrun::date AND jextime IS NULL) OR (jexdate IS NULL AND jextime = nextrun::time));
+      IF FOUND THEN
+          -- Nuts - found an exception. Increment the time and try again
+          runafter := nextrun + INTERVAL ''1 Minute'';
+          bingo := FALSE;
+          minutetweak := TRUE;
+          daytweak := FALSE;
+      ELSE
+          bingo := TRUE;
+      END IF;
+  END IF;
   ```
+
+## Preview
+
+### Working Demo
+
+https://github.com/user-attachments/assets/22a5f704-c360-4b87-a31c-fc5434177ea0
 
 ## Usage Examples
 
@@ -135,179 +184,4 @@
 
 - pgAdmin Development Team for the base implementation
 - PostgreSQL Global Development Group for pgAgent
-- Contributors to the original scheduling logic
-=======
-# Advanced Job Scheduling in pgAgent
-
-## Overview
-
-This project enhances pgAgent's scheduling capabilities by adding support for complex scheduling patterns, particularly focusing on occurrence-based scheduling (e.g., "2nd Saturday of every month"). 
-
-## Key Modifications
-
-### 1. Frontend Changes (pgAdmin)
-
-#### UI Enhancements
-- Added new occurrence dropdown field in the schedule creation interface
-- Implemented in `pga_schedule.ui.js` and `repeat.ui.js`
-- Enhanced form validation and data handling for occurrence-based scheduling
-
-#### Constants and Configuration
-- Added new constants in `constants.js`:
-  ```javascript
-  OCCURRENCE = [
-    {label: gettext('1st'), value: '1'},
-    {label: gettext('2nd'), value: '2'},
-    {label: gettext('3rd'), value: '3'}, 
-    {label: gettext('4th'), value: '4'},
-    {label: gettext('last'), value: '5'}
-  ]
-  ```
-
-### 2. Backend Changes (pgAgent)
-
-#### Database Schema Modifications
-- Added new column in `pgagent.pga_schedule` table:
-  ```sql
-  jscoccurrence bool[5] NOT NULL DEFAULT '{f,f,f,f,f}'
-  ```
-- Updated triggers and functions to handle occurrence-based scheduling
-
-#### Scheduling Logic
-- Enhanced `pga_next_schedule` function to handle occurrence-based scheduling
-- Added support for:
-  - First occurrence of a weekday in a month
-  - Second occurrence of a weekday in a month
-  - Third occurrence of a weekday in a month
-  - Fourth occurrence of a weekday in a month
-  - Last occurrence of a weekday in a month
-
-### 3. Template and Macro Changes
-- Updated `pga_schedule.macros` to handle occurrence data in SQL operations
-- Modified INSERT and UPDATE macros to include occurrence field
-- Enhanced property fetching to include occurrence information
-
-## Technical Implementation Details
-
-### 1. Frontend Implementation
-- Added new form fields in `pga_schedule.ui.js`:
-  ```javascript
-  {
-    id: 'jscoccurrence',
-    label: gettext('Occurrence'),
-    type: 'select',
-    group: gettext('Days'),
-    controlProps: {
-      allowClear: true,
-      multiple: true,
-      allowSelectAll: true,
-      placeholder: gettext('Select the occurrence...'),
-      formatter: BooleanArrayFormatter
-    },
-    options: OCCURRENCE
-  }
-  ```
-
-### 2. Backend Implementation
-- Enhanced scheduling logic in `pga_next_schedule` function:
-  ```sql
-  -- Check for occurrence
-  gotit := FALSE;
-  FOR i IN 1 .. 5 LOOP
-      IF jscoccurrence[i] = TRUE THEN
-          gotit := TRUE;
-          EXIT;
-      END IF;
-  END LOOP;
-  
-  IF gotit = TRUE THEN
-      -- finding current occurrence
-      occurrence := 0; -- Reset occurrence counter before calculation
-      curr_date := date_trunc(''MONTH'', nextrun);
-      WHILE curr_date <= nextrun LOOP
-          IF date_part(''DOW'', curr_date) = date_part(''DOW'', nextrun) THEN
-              occurrence := occurrence + 1;
-          END IF;
-          curr_date := curr_date + INTERVAL ''1 Day'';
-      END LOOP;
-      -- is it the correct occurrence?
-      IF jscoccurrence[occurrence] = TRUE THEN
-          -- Check for exceptions
-          SELECT INTO d jexid FROM pgagent.pga_exception WHERE jexscid = jscid AND ((jexdate = nextrun::date AND jextime = nextrun::time) OR (jexdate = nextrun::date AND jextime IS NULL) OR (jexdate IS NULL AND jextime = nextrun::time));
-          IF FOUND THEN
-              -- Nuts - found an exception. Increment the time and try again
-              runafter := nextrun + INTERVAL ''1 Minute'';
-              bingo := FALSE;
-              minutetweak := TRUE;
-              daytweak := FALSE;
-          ELSE
-              bingo := TRUE;
-          END IF;
-      ELSE
-          -- We''re on the wrong occurrence of week day - increment a day and try again.
-          runafter := nextrun + INTERVAL ''1 Day'';
-          bingo := FALSE;
-          minutetweak := FALSE;
-          daytweak := TRUE;
-      END IF;
-  ELSE
-      -- Check for exceptions
-      SELECT INTO d jexid FROM pgagent.pga_exception WHERE jexscid = jscid AND ((jexdate = nextrun::date AND jextime = nextrun::time) OR (jexdate = nextrun::date AND jextime IS NULL) OR (jexdate IS NULL AND jextime = nextrun::time));
-      IF FOUND THEN
-          -- Nuts - found an exception. Increment the time and try again
-          runafter := nextrun + INTERVAL ''1 Minute'';
-          bingo := FALSE;
-          minutetweak := TRUE;
-          daytweak := FALSE;
-      ELSE
-          bingo := TRUE;
-      END IF;
-  END IF;
-  ```
-## Preview
-### Working Demo
-
-https://github.com/user-attachments/assets/22a5f704-c360-4b87-a31c-fc5434177ea0
-
-
-## Usage Examples
-
-### Creating a Schedule for 2nd Saturday of Every Month
-1. In pgAdmin, create a new schedule
-2. Select "Saturday" in the Week Days section
-3. Select "2nd" in the Occurrence dropdown
-4. Configure other parameters as needed
-
-### Creating a Schedule for Last Monday of Every Month
-1. In pgAdmin, create a new schedule
-2. Select "Monday" in the Week Days section
-3. Select "last" in the Occurrence dropdown
-4. Configure other parameters as needed
-
-## Testing
-
-To verify the implementation:
-1. Create schedules with different occurrence patterns
-2. Verify the schedules execute on the correct dates
-3. Check the job logs for proper execution
-4. Validate the UI displays the correct scheduling information
-
-## Known Limitations
-- Occurrence-based scheduling is limited to weekdays within a month
-- The "last" occurrence option may not work as expected for months with varying numbers of days
-
-## Future Enhancements
-- Support for more complex patterns (e.g., "every other 2nd Saturday")
-- Enhanced validation for occurrence-based scheduling
-- Improved UI feedback for complex scheduling patterns
-
-## License
-
-This enhancement is released under the PostgreSQL License, consistent with the original pgAgent project.
-
-## Acknowledgments
-
-- pgAdmin Development Team for the base implementation
-- PostgreSQL Global Development Group for pgAgent
-- Contributors to the original scheduling logic
->>>>>>> 1aa329c3
+- Contributors to the original scheduling logic